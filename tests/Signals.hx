package ;

using tink.CoreApi;

@:asserts
class Signals extends Base {
  var signal1:Signal<String>;
  var handlers1:SignalTrigger<String>;
  var signal2:Signal<String>;
  var handlers2:SignalTrigger<String>;
  
  @:before
  public function setup() {
    signal1 = handlers1 = Signal.trigger();
    signal2 = handlers2 = Signal.trigger();
    return Noise;
  }
<<<<<<< HEAD
  
  public function testNext() {
    var next = signal1.next();
=======
  function testNext() {
    var next = signal1.nextTime();
>>>>>>> 5c97e164
    var value = null;
    next.handle(function (v) value = v);
    handlers1.trigger('foo');
    asserts.assert('foo' == value);
    handlers1.trigger('bar');
    asserts.assert('foo' == value);
    return asserts.done();
  }
  
  public function testSuspendable() {
    
    var active = false;
    var s = Signal.create(
      function (_) {
        active = true;
        return function () active = false;
      }
    );

    asserts.assert(!active);

    var link = s.handle(function () {});
    asserts.assert(active);
    
    link.dissolve();
    asserts.assert(!active);

    link = s.handle(function () {});
    asserts.assert(active);
    
    var link2 = s.handle(function () {});
    asserts.assert(active);

    link.dissolve();
    asserts.assert(active);

    link2.dissolve();
    asserts.assert(!active);
    return asserts.done();
  }

  public function testJoinNoGather() {
    var s = signal1.join(signal2, false);
    asserts.assert(0 == handlers1.getLength());
    asserts.assert(0 == handlers2.getLength());
    
    var calls = 0;
    
    var link1 = s.handle(function () calls++),
      link2 = s.handle(function () calls++);
    
    asserts.assert(2 == handlers1.getLength());
    asserts.assert(2 == handlers2.getLength());    
    
    handlers1.trigger('foo');
    
    asserts.assert(2 == calls);
    
    handlers2.trigger('foo');
    
    asserts.assert(4 == calls);
    
    link2.dissolve();
    
    asserts.assert(1 == handlers1.getLength());
    asserts.assert(1 == handlers2.getLength());    
    
    link1.dissolve();
    
    asserts.assert(0 == handlers1.getLength());
    asserts.assert(0 == handlers2.getLength());  
    return asserts.done();  
  }
  
  public function testJoinGather() {
    var s = signal1.join(signal2);
    
    asserts.assert(1 == handlers1.getLength());
    asserts.assert(1 == handlers2.getLength());
    
    var calls = 0;
    
    var link1 = s.handle(function () calls++),
      link2 = s.handle(function () calls++);
    
    asserts.assert(1 == handlers1.getLength());
    asserts.assert(1 == handlers2.getLength());    
    
    handlers1.trigger('foo');
    
    asserts.assert(2 == calls);
    
    handlers2.trigger('foo');
    
    asserts.assert(4 == calls);
    
    link2.dissolve();
    
    asserts.assert(1 == handlers1.getLength());
    asserts.assert(1 == handlers2.getLength());    
    
    link1.dissolve();
    
    asserts.assert(1 == handlers1.getLength());
    asserts.assert(1 == handlers2.getLength());
    return asserts.done();    
  }
  
  public function testMap() {
    var mapCalls = 0,
      last = null;
    var s = signal1.map(function (v) { mapCalls++; return last = v + v; } );
    
    asserts.assert(1 == handlers1.getLength());
    
    var calls = 0;
    
    var link1 = s.handle(function () calls++),
      link2 = s.handle(function () calls++);
    
    asserts.assert(1 == handlers1.getLength());
    
    handlers1.trigger('foo');
    
    asserts.assert(2 == calls);
    asserts.assert(1 == mapCalls);
    asserts.assert('foofoo' == last);
    
    link2.dissolve();
    
    asserts.assert(1 == handlers1.getLength());
    
    link1.dissolve();
    
    asserts.assert(1 == handlers1.getLength());
    return asserts.done();
  }
  
  public function testMapNoGather() {
    var mapCalls = 0,
      last = null;
    var s = signal1.map(function (v) { mapCalls++; return last = v + v; }, false);
    
    asserts.assert(0 == handlers1.getLength());
    
    var calls = 0;
    
    var link1 = s.handle(function () calls++),
      link2 = s.handle(function () calls++);
    
    asserts.assert(2 == handlers1.getLength());
    
    handlers1.trigger('foo');
    
    asserts.assert(2 == calls);
    asserts.assert(2 == mapCalls);
    asserts.assert('foofoo' == last);
    
    link2.dissolve();
    
    asserts.assert(1 == handlers1.getLength());
    
    link1.dissolve();
    
    asserts.assert(0 == handlers1.getLength());
    return asserts.done();
  }
  
  public function testFlatMap() {
    var mapCalls = 0,
      out = '',
      inQueueData = [for (i in 1...1000) Std.string(i)],
      inQueue = [];
    
    function make() {
      var f = Future.trigger();
      var data = inQueueData.shift();
      inQueue.push(function () f.trigger(data));
      return f.asFuture();
    }
    function step() 
      inQueue.shift()();
    
    var s = signal1.flatMap(function (v1) { mapCalls++; return make().map(function (v2) return v1 + v2); });
    
    asserts.assert(1 == handlers1.getLength());
    
    var calls = 0;
    
    var link1 = s.handle(function () calls++),
      link2 = s.handle(function () calls++),
      link3 = s.handle(function (v) out += v);
    
    asserts.assert(1 == handlers1.getLength());

    asserts.assert(0 == calls);
    asserts.assert(0 == mapCalls);
    
    handlers1.trigger('1');
    
    asserts.assert(0 == calls);
    asserts.assert(1 == mapCalls);
    
    handlers1.trigger('2');
    
    asserts.assert(0 == calls);
    asserts.assert(2 == mapCalls);
    
    asserts.assert('' == out);
    
    step();
    
    asserts.assert(2 == calls);
    asserts.assert(2 == mapCalls);
    
    asserts.assert('11' == out);
    
    handlers1.trigger('3');
    
    asserts.assert(2 == calls);
    asserts.assert(3 == mapCalls);
    
    step();
    step();
    
    asserts.assert(6 == calls);
    asserts.assert(3 == mapCalls);
    asserts.assert('112233' == out);
    return asserts.done();
  }
  
  public function testFlatMapNoGather() {
    var mapCalls = 0,
      out = '',
      inQueueData = [for (i in 1...1000) Std.string(i)],
      inQueue = [];
    
    function make() {
      var f = Future.trigger();
      var data = inQueueData.shift();
      inQueue.push(function () f.trigger(data));
      return f.asFuture();
    }
    function step() 
      inQueue.shift()();
    
    var s = signal1.flatMap(function (v1) { mapCalls++; return make().map(function (v2) return v1 + v2); }, false);
    
    asserts.assert(0 == handlers1.getLength());
    
    var calls = 0;
    
    var link1 = s.handle(function () calls++),
      link2 = s.handle(function () calls++),
      link3 = s.handle(function (v) out += v);
    
    asserts.assert(3 == handlers1.getLength());

    asserts.assert(0 == calls);
    asserts.assert(0 == mapCalls);
    
    handlers1.trigger('1');
    
    asserts.assert(0 == calls);
    asserts.assert(3 == mapCalls);
    
    handlers1.trigger('2');
    
    asserts.assert(0 == calls);
    asserts.assert(6 == mapCalls);
    
    asserts.assert('' == out);
    
    step();
    
    asserts.assert(1 == calls);
    asserts.assert(6 == mapCalls);
    asserts.assert('' == out);
    
    step();
    
    asserts.assert(2 == calls);
    asserts.assert(6 == mapCalls);
    asserts.assert('' == out);
    
    step();
    
    asserts.assert(2 == calls);
    asserts.assert(6 == mapCalls);
    asserts.assert('13' == out);
    return asserts.done();
  }  
}<|MERGE_RESOLUTION|>--- conflicted
+++ resolved
@@ -1,318 +1,313 @@
-package ;
-
-using tink.CoreApi;
-
-@:asserts
-class Signals extends Base {
-  var signal1:Signal<String>;
-  var handlers1:SignalTrigger<String>;
-  var signal2:Signal<String>;
-  var handlers2:SignalTrigger<String>;
-  
-  @:before
-  public function setup() {
-    signal1 = handlers1 = Signal.trigger();
-    signal2 = handlers2 = Signal.trigger();
-    return Noise;
-  }
-<<<<<<< HEAD
-  
-  public function testNext() {
-    var next = signal1.next();
-=======
-  function testNext() {
-    var next = signal1.nextTime();
->>>>>>> 5c97e164
-    var value = null;
-    next.handle(function (v) value = v);
-    handlers1.trigger('foo');
-    asserts.assert('foo' == value);
-    handlers1.trigger('bar');
-    asserts.assert('foo' == value);
-    return asserts.done();
-  }
-  
-  public function testSuspendable() {
-    
-    var active = false;
-    var s = Signal.create(
-      function (_) {
-        active = true;
-        return function () active = false;
-      }
-    );
-
-    asserts.assert(!active);
-
-    var link = s.handle(function () {});
-    asserts.assert(active);
-    
-    link.dissolve();
-    asserts.assert(!active);
-
-    link = s.handle(function () {});
-    asserts.assert(active);
-    
-    var link2 = s.handle(function () {});
-    asserts.assert(active);
-
-    link.dissolve();
-    asserts.assert(active);
-
-    link2.dissolve();
-    asserts.assert(!active);
-    return asserts.done();
-  }
-
-  public function testJoinNoGather() {
-    var s = signal1.join(signal2, false);
-    asserts.assert(0 == handlers1.getLength());
-    asserts.assert(0 == handlers2.getLength());
-    
-    var calls = 0;
-    
-    var link1 = s.handle(function () calls++),
-      link2 = s.handle(function () calls++);
-    
-    asserts.assert(2 == handlers1.getLength());
-    asserts.assert(2 == handlers2.getLength());    
-    
-    handlers1.trigger('foo');
-    
-    asserts.assert(2 == calls);
-    
-    handlers2.trigger('foo');
-    
-    asserts.assert(4 == calls);
-    
-    link2.dissolve();
-    
-    asserts.assert(1 == handlers1.getLength());
-    asserts.assert(1 == handlers2.getLength());    
-    
-    link1.dissolve();
-    
-    asserts.assert(0 == handlers1.getLength());
-    asserts.assert(0 == handlers2.getLength());  
-    return asserts.done();  
-  }
-  
-  public function testJoinGather() {
-    var s = signal1.join(signal2);
-    
-    asserts.assert(1 == handlers1.getLength());
-    asserts.assert(1 == handlers2.getLength());
-    
-    var calls = 0;
-    
-    var link1 = s.handle(function () calls++),
-      link2 = s.handle(function () calls++);
-    
-    asserts.assert(1 == handlers1.getLength());
-    asserts.assert(1 == handlers2.getLength());    
-    
-    handlers1.trigger('foo');
-    
-    asserts.assert(2 == calls);
-    
-    handlers2.trigger('foo');
-    
-    asserts.assert(4 == calls);
-    
-    link2.dissolve();
-    
-    asserts.assert(1 == handlers1.getLength());
-    asserts.assert(1 == handlers2.getLength());    
-    
-    link1.dissolve();
-    
-    asserts.assert(1 == handlers1.getLength());
-    asserts.assert(1 == handlers2.getLength());
-    return asserts.done();    
-  }
-  
-  public function testMap() {
-    var mapCalls = 0,
-      last = null;
-    var s = signal1.map(function (v) { mapCalls++; return last = v + v; } );
-    
-    asserts.assert(1 == handlers1.getLength());
-    
-    var calls = 0;
-    
-    var link1 = s.handle(function () calls++),
-      link2 = s.handle(function () calls++);
-    
-    asserts.assert(1 == handlers1.getLength());
-    
-    handlers1.trigger('foo');
-    
-    asserts.assert(2 == calls);
-    asserts.assert(1 == mapCalls);
-    asserts.assert('foofoo' == last);
-    
-    link2.dissolve();
-    
-    asserts.assert(1 == handlers1.getLength());
-    
-    link1.dissolve();
-    
-    asserts.assert(1 == handlers1.getLength());
-    return asserts.done();
-  }
-  
-  public function testMapNoGather() {
-    var mapCalls = 0,
-      last = null;
-    var s = signal1.map(function (v) { mapCalls++; return last = v + v; }, false);
-    
-    asserts.assert(0 == handlers1.getLength());
-    
-    var calls = 0;
-    
-    var link1 = s.handle(function () calls++),
-      link2 = s.handle(function () calls++);
-    
-    asserts.assert(2 == handlers1.getLength());
-    
-    handlers1.trigger('foo');
-    
-    asserts.assert(2 == calls);
-    asserts.assert(2 == mapCalls);
-    asserts.assert('foofoo' == last);
-    
-    link2.dissolve();
-    
-    asserts.assert(1 == handlers1.getLength());
-    
-    link1.dissolve();
-    
-    asserts.assert(0 == handlers1.getLength());
-    return asserts.done();
-  }
-  
-  public function testFlatMap() {
-    var mapCalls = 0,
-      out = '',
-      inQueueData = [for (i in 1...1000) Std.string(i)],
-      inQueue = [];
-    
-    function make() {
-      var f = Future.trigger();
-      var data = inQueueData.shift();
-      inQueue.push(function () f.trigger(data));
-      return f.asFuture();
-    }
-    function step() 
-      inQueue.shift()();
-    
-    var s = signal1.flatMap(function (v1) { mapCalls++; return make().map(function (v2) return v1 + v2); });
-    
-    asserts.assert(1 == handlers1.getLength());
-    
-    var calls = 0;
-    
-    var link1 = s.handle(function () calls++),
-      link2 = s.handle(function () calls++),
-      link3 = s.handle(function (v) out += v);
-    
-    asserts.assert(1 == handlers1.getLength());
-
-    asserts.assert(0 == calls);
-    asserts.assert(0 == mapCalls);
-    
-    handlers1.trigger('1');
-    
-    asserts.assert(0 == calls);
-    asserts.assert(1 == mapCalls);
-    
-    handlers1.trigger('2');
-    
-    asserts.assert(0 == calls);
-    asserts.assert(2 == mapCalls);
-    
-    asserts.assert('' == out);
-    
-    step();
-    
-    asserts.assert(2 == calls);
-    asserts.assert(2 == mapCalls);
-    
-    asserts.assert('11' == out);
-    
-    handlers1.trigger('3');
-    
-    asserts.assert(2 == calls);
-    asserts.assert(3 == mapCalls);
-    
-    step();
-    step();
-    
-    asserts.assert(6 == calls);
-    asserts.assert(3 == mapCalls);
-    asserts.assert('112233' == out);
-    return asserts.done();
-  }
-  
-  public function testFlatMapNoGather() {
-    var mapCalls = 0,
-      out = '',
-      inQueueData = [for (i in 1...1000) Std.string(i)],
-      inQueue = [];
-    
-    function make() {
-      var f = Future.trigger();
-      var data = inQueueData.shift();
-      inQueue.push(function () f.trigger(data));
-      return f.asFuture();
-    }
-    function step() 
-      inQueue.shift()();
-    
-    var s = signal1.flatMap(function (v1) { mapCalls++; return make().map(function (v2) return v1 + v2); }, false);
-    
-    asserts.assert(0 == handlers1.getLength());
-    
-    var calls = 0;
-    
-    var link1 = s.handle(function () calls++),
-      link2 = s.handle(function () calls++),
-      link3 = s.handle(function (v) out += v);
-    
-    asserts.assert(3 == handlers1.getLength());
-
-    asserts.assert(0 == calls);
-    asserts.assert(0 == mapCalls);
-    
-    handlers1.trigger('1');
-    
-    asserts.assert(0 == calls);
-    asserts.assert(3 == mapCalls);
-    
-    handlers1.trigger('2');
-    
-    asserts.assert(0 == calls);
-    asserts.assert(6 == mapCalls);
-    
-    asserts.assert('' == out);
-    
-    step();
-    
-    asserts.assert(1 == calls);
-    asserts.assert(6 == mapCalls);
-    asserts.assert('' == out);
-    
-    step();
-    
-    asserts.assert(2 == calls);
-    asserts.assert(6 == mapCalls);
-    asserts.assert('' == out);
-    
-    step();
-    
-    asserts.assert(2 == calls);
-    asserts.assert(6 == mapCalls);
-    asserts.assert('13' == out);
-    return asserts.done();
-  }  
+package ;
+
+using tink.CoreApi;
+
+@:asserts
+class Signals extends Base {
+  var signal1:Signal<String>;
+  var handlers1:SignalTrigger<String>;
+  var signal2:Signal<String>;
+  var handlers2:SignalTrigger<String>;
+  
+  @:before
+  public function setup() {
+    signal1 = handlers1 = Signal.trigger();
+    signal2 = handlers2 = Signal.trigger();
+    return Noise;
+  }
+  
+  public function testNext() {
+    var next = signal1.nextTime();
+    var value = null;
+    next.handle(function (v) value = v);
+    handlers1.trigger('foo');
+    asserts.assert('foo' == value);
+    handlers1.trigger('bar');
+    asserts.assert('foo' == value);
+    return asserts.done();
+  }
+  
+  public function testSuspendable() {
+    
+    var active = false;
+    var s = Signal.create(
+      function (_) {
+        active = true;
+        return function () active = false;
+      }
+    );
+
+    asserts.assert(!active);
+
+    var link = s.handle(function () {});
+    asserts.assert(active);
+    
+    link.dissolve();
+    asserts.assert(!active);
+
+    link = s.handle(function () {});
+    asserts.assert(active);
+    
+    var link2 = s.handle(function () {});
+    asserts.assert(active);
+
+    link.dissolve();
+    asserts.assert(active);
+
+    link2.dissolve();
+    asserts.assert(!active);
+    return asserts.done();
+  }
+
+  public function testJoinNoGather() {
+    var s = signal1.join(signal2, false);
+    asserts.assert(0 == handlers1.getLength());
+    asserts.assert(0 == handlers2.getLength());
+    
+    var calls = 0;
+    
+    var link1 = s.handle(function () calls++),
+      link2 = s.handle(function () calls++);
+    
+    asserts.assert(2 == handlers1.getLength());
+    asserts.assert(2 == handlers2.getLength());    
+    
+    handlers1.trigger('foo');
+    
+    asserts.assert(2 == calls);
+    
+    handlers2.trigger('foo');
+    
+    asserts.assert(4 == calls);
+    
+    link2.dissolve();
+    
+    asserts.assert(1 == handlers1.getLength());
+    asserts.assert(1 == handlers2.getLength());    
+    
+    link1.dissolve();
+    
+    asserts.assert(0 == handlers1.getLength());
+    asserts.assert(0 == handlers2.getLength());  
+    return asserts.done();  
+  }
+  
+  public function testJoinGather() {
+    var s = signal1.join(signal2);
+    
+    asserts.assert(1 == handlers1.getLength());
+    asserts.assert(1 == handlers2.getLength());
+    
+    var calls = 0;
+    
+    var link1 = s.handle(function () calls++),
+      link2 = s.handle(function () calls++);
+    
+    asserts.assert(1 == handlers1.getLength());
+    asserts.assert(1 == handlers2.getLength());    
+    
+    handlers1.trigger('foo');
+    
+    asserts.assert(2 == calls);
+    
+    handlers2.trigger('foo');
+    
+    asserts.assert(4 == calls);
+    
+    link2.dissolve();
+    
+    asserts.assert(1 == handlers1.getLength());
+    asserts.assert(1 == handlers2.getLength());    
+    
+    link1.dissolve();
+    
+    asserts.assert(1 == handlers1.getLength());
+    asserts.assert(1 == handlers2.getLength());
+    return asserts.done();    
+  }
+  
+  public function testMap() {
+    var mapCalls = 0,
+      last = null;
+    var s = signal1.map(function (v) { mapCalls++; return last = v + v; } );
+    
+    asserts.assert(1 == handlers1.getLength());
+    
+    var calls = 0;
+    
+    var link1 = s.handle(function () calls++),
+      link2 = s.handle(function () calls++);
+    
+    asserts.assert(1 == handlers1.getLength());
+    
+    handlers1.trigger('foo');
+    
+    asserts.assert(2 == calls);
+    asserts.assert(1 == mapCalls);
+    asserts.assert('foofoo' == last);
+    
+    link2.dissolve();
+    
+    asserts.assert(1 == handlers1.getLength());
+    
+    link1.dissolve();
+    
+    asserts.assert(1 == handlers1.getLength());
+    return asserts.done();
+  }
+  
+  public function testMapNoGather() {
+    var mapCalls = 0,
+      last = null;
+    var s = signal1.map(function (v) { mapCalls++; return last = v + v; }, false);
+    
+    asserts.assert(0 == handlers1.getLength());
+    
+    var calls = 0;
+    
+    var link1 = s.handle(function () calls++),
+      link2 = s.handle(function () calls++);
+    
+    asserts.assert(2 == handlers1.getLength());
+    
+    handlers1.trigger('foo');
+    
+    asserts.assert(2 == calls);
+    asserts.assert(2 == mapCalls);
+    asserts.assert('foofoo' == last);
+    
+    link2.dissolve();
+    
+    asserts.assert(1 == handlers1.getLength());
+    
+    link1.dissolve();
+    
+    asserts.assert(0 == handlers1.getLength());
+    return asserts.done();
+  }
+  
+  public function testFlatMap() {
+    var mapCalls = 0,
+      out = '',
+      inQueueData = [for (i in 1...1000) Std.string(i)],
+      inQueue = [];
+    
+    function make() {
+      var f = Future.trigger();
+      var data = inQueueData.shift();
+      inQueue.push(function () f.trigger(data));
+      return f.asFuture();
+    }
+    function step() 
+      inQueue.shift()();
+    
+    var s = signal1.flatMap(function (v1) { mapCalls++; return make().map(function (v2) return v1 + v2); });
+    
+    asserts.assert(1 == handlers1.getLength());
+    
+    var calls = 0;
+    
+    var link1 = s.handle(function () calls++),
+      link2 = s.handle(function () calls++),
+      link3 = s.handle(function (v) out += v);
+    
+    asserts.assert(1 == handlers1.getLength());
+
+    asserts.assert(0 == calls);
+    asserts.assert(0 == mapCalls);
+    
+    handlers1.trigger('1');
+    
+    asserts.assert(0 == calls);
+    asserts.assert(1 == mapCalls);
+    
+    handlers1.trigger('2');
+    
+    asserts.assert(0 == calls);
+    asserts.assert(2 == mapCalls);
+    
+    asserts.assert('' == out);
+    
+    step();
+    
+    asserts.assert(2 == calls);
+    asserts.assert(2 == mapCalls);
+    
+    asserts.assert('11' == out);
+    
+    handlers1.trigger('3');
+    
+    asserts.assert(2 == calls);
+    asserts.assert(3 == mapCalls);
+    
+    step();
+    step();
+    
+    asserts.assert(6 == calls);
+    asserts.assert(3 == mapCalls);
+    asserts.assert('112233' == out);
+    return asserts.done();
+  }
+  
+  public function testFlatMapNoGather() {
+    var mapCalls = 0,
+      out = '',
+      inQueueData = [for (i in 1...1000) Std.string(i)],
+      inQueue = [];
+    
+    function make() {
+      var f = Future.trigger();
+      var data = inQueueData.shift();
+      inQueue.push(function () f.trigger(data));
+      return f.asFuture();
+    }
+    function step() 
+      inQueue.shift()();
+    
+    var s = signal1.flatMap(function (v1) { mapCalls++; return make().map(function (v2) return v1 + v2); }, false);
+    
+    asserts.assert(0 == handlers1.getLength());
+    
+    var calls = 0;
+    
+    var link1 = s.handle(function () calls++),
+      link2 = s.handle(function () calls++),
+      link3 = s.handle(function (v) out += v);
+    
+    asserts.assert(3 == handlers1.getLength());
+
+    asserts.assert(0 == calls);
+    asserts.assert(0 == mapCalls);
+    
+    handlers1.trigger('1');
+    
+    asserts.assert(0 == calls);
+    asserts.assert(3 == mapCalls);
+    
+    handlers1.trigger('2');
+    
+    asserts.assert(0 == calls);
+    asserts.assert(6 == mapCalls);
+    
+    asserts.assert('' == out);
+    
+    step();
+    
+    asserts.assert(1 == calls);
+    asserts.assert(6 == mapCalls);
+    asserts.assert('' == out);
+    
+    step();
+    
+    asserts.assert(2 == calls);
+    asserts.assert(6 == mapCalls);
+    asserts.assert('' == out);
+    
+    step();
+    
+    asserts.assert(2 == calls);
+    asserts.assert(6 == mapCalls);
+    asserts.assert('13' == out);
+    return asserts.done();
+  }  
 }