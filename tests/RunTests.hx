--- conflicted
+++ resolved
@@ -1,49 +1,46 @@
-package ;
-
-import haxe.unit.*;
-
-using tink.CoreApi;
-
-#if flash
-typedef Sys = flash.system.System;
-#end
-
-class RunTests {
-  static var tests:Array<TestCase> = [
-    new Base.TestBase(),
-    new Callbacks(),
-    new Futures(),
-    new Outcomes(),
-    new Signals(),
-    new Refs(),
-    new Pairs(),
-    new Promises(),
-<<<<<<< HEAD
-    new Sequences(),
-=======
-    new Options(),
->>>>>>> e6116504
-  ];
-  static function main() {  
-    #if js//works for nodejs and browsers alike
-    var buf = [];
-    TestRunner.print = function (s:String) {
-      var parts = s.split('\n');
-      if (parts.length > 1) {
-        parts[0] = buf.join('') + parts[0];
-        buf = [];
-        while (parts.length > 1)
-          untyped console.log(parts.shift());
-      }
-      buf.push(parts[0]);
-    }
-    #end    
-    var r = new TestRunner();
-    for (c in tests)
-      r.add(c);
-    Sys.exit(
-      if (r.run()) 0
-      else 500
-    );
-  }
+package ;
+
+import haxe.unit.*;
+
+using tink.CoreApi;
+
+#if flash
+typedef Sys = flash.system.System;
+#end
+
+class RunTests {
+  static var tests:Array<TestCase> = [
+    new Base.TestBase(),
+    new Callbacks(),
+    new Futures(),
+    new Outcomes(),
+    new Signals(),
+    new Refs(),
+    new Pairs(),
+    new Promises(),
+    new Sequences(),
+    new Options(),
+  ];
+  static function main() {  
+    #if js//works for nodejs and browsers alike
+    var buf = [];
+    TestRunner.print = function (s:String) {
+      var parts = s.split('\n');
+      if (parts.length > 1) {
+        parts[0] = buf.join('') + parts[0];
+        buf = [];
+        while (parts.length > 1)
+          untyped console.log(parts.shift());
+      }
+      buf.push(parts[0]);
+    }
+    #end    
+    var r = new TestRunner();
+    for (c in tests)
+      r.add(c);
+    Sys.exit(
+      if (r.run()) 0
+      else 500
+    );
+  }
 }