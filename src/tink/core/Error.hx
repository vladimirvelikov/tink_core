package tink.core;

import tink.core.Outcome;
import haxe.CallStack;

typedef Pos = 
  #if macro
    haxe.macro.Expr.Position;
  #else
    haxe.PosInfos;
  #end

//TODO: there's huge overlap with haxe.macro.Error
typedef Error = TypedError<Dynamic>;

@:enum abstract ErrorCode(Int) from Int to Int {
  var BadRequest = 400;
  var Unauthorized = 401;
  var PaymentRequired = 402;
  var Forbidden = 403;
  var NotFound = 404;
  var MethodNotAllowed = 405;
  var Gone = 410;
  var NotAcceptable = 406;
  var Timeout = 408;
  var Conflict = 409;
  var OutOfRange = 416;
  var ExpectationFailed = 417;
  var I_am_a_Teapot = 418;
  var AuthenticationTimeout = 419;
  var UnprocessableEntity = 422;

  var InternalError = 500;
  var NotImplemented = 501;
  var ServiceUnavailable = 503;
  var InsufficientStorage = 507;
  var BandwidthLimitExceeded = 509;

}

class TypedError<T> {
<<<<<<< HEAD
  public var message(default, null):String;//It might make sense for the message to be lazy
  public var code(default, null):ErrorCode;
  public var data(default, null):T;
  public var pos(default, null):Null<Pos>;
  
  public function new(?code:ErrorCode = InternalError, message, ?pos) {
    this.code = code;
    this.message = message;
    this.pos = pos;
  }
  function printPos()
    return
      #if macro
        Std.string(pos);
      #else
        pos.className+'.'+pos.methodName+':'+pos.lineNumber;
      #end
      
  @:keep public function toString() {
    var ret = 'Error#$code: $message';
    if (pos != null)
      ret += " "+printPos();
    return ret;
  }
  
  @:keep public function throwSelf():Dynamic
    return
      #if macro
        #if tink_macro
          tink.macro.Positions.error(pos, message);
        #else
          haxe.macro.Context.error(message, if (pos == null) haxe.macro.Context.currentPos() else pos);
        #end
      #else
        rethrow(this);
      #end
    
  static public function withData(?code:ErrorCode, message:String, data:Dynamic, ?pos:Pos):Error {
    return typed(code, message, data, pos);
  }
  
  static public function typed<A>(?code:ErrorCode, message:String, data:A, ?pos:Pos):TypedError<A> {
    var ret = new TypedError(code, message, pos);
    ret.data = data;
    return ret;
  }
  
  static public function catchExceptions<A>(f:Void->A, ?report:Dynamic->Error)
    return
      try 
        Success(f())
      catch (e:Error)
        Failure(e)
      catch (e:Dynamic)
        Failure(
          if (report == null)
            Error.withData('Unexpected Error', e)
          else
            report(e)
        );    
  
  static public function reporter(?code:ErrorCode, message:String, ?pos:Pos):Dynamic->Error 
    return 
      function (e:Dynamic) return Error.withData(code, message, e, pos);
      
  static public inline function rethrow(any:Dynamic):Dynamic {
    #if neko
      neko.Lib.rethrow(any);
    #elseif php
      php.Lib.rethrow(any);
    #elseif cpp
      cpp.Lib.rethrow(any);
    #else
      throw any;
    #end
    return any;
  }
=======
	public var message(default, null):String;//It might make sense for the message to be lazy
	public var code(default, null):ErrorCode;
	public var data(default, null):T;
	public var pos(default, null):Null<Pos>;
	public var callStack(default, null):Array<StackItem>;
	public var exceptionStack(default, null):Array<StackItem>;
	
	public function new(?code:ErrorCode = InternalError, message, ?pos) {
		this.code = code;
		this.message = message;
		this.pos = pos;
		this.exceptionStack = try CallStack.exceptionStack() catch(e:Dynamic) [];
		this.callStack = try CallStack.callStack() catch(e:Dynamic) [];
	}
	function printPos()
		return
			#if macro
				Std.string(pos);
			#else
				pos.className+'.'+pos.methodName+':'+pos.lineNumber;
			#end
			
	@:keep public function toString() {
		var ret = 'Error#$code: $message';
		if (pos != null)
			ret += " "+printPos();
			
		if(callStack != null) ret += '\nCall Stack:' + CallStack.toString(callStack);
		if(exceptionStack != null) ret += '\nException Stack:' + CallStack.toString(exceptionStack);
		return ret;
	}
	
	@:keep public function throwSelf():Dynamic
		return
			#if macro
				#if tink_macro
					tink.macro.Positions.error(pos, message);
				#else
					haxe.macro.Context.error(message, if (pos == null) haxe.macro.Context.currentPos() else pos);
				#end
			#else
				rethrow(this);
			#end
		
	static public function withData(?code:ErrorCode, message:String, data:Dynamic, ?pos:Pos):Error {
		return typed(code, message, data, pos);
	}
	
	static public function typed<A>(?code:ErrorCode, message:String, data:A, ?pos:Pos):TypedError<A> {
		var ret = new TypedError(code, message, pos);
		ret.data = data;
		return ret;
	}
	
	static public function catchExceptions<A>(f:Void->A, ?report:Dynamic->Error)
		return
			try 
				Success(f())
			catch (e:Error)
				Failure(e)
			catch (e:Dynamic)
				Failure(
					if (report == null)
						Error.withData('Unexpected Error', e)
					else
						report(e)
				);		
	
	static public function reporter(?code:ErrorCode, message:String, ?pos:Pos):Dynamic->Error 
		return 
			function (e:Dynamic) return Error.withData(code, message, e, pos);
			
	static public inline function rethrow(any:Dynamic):Dynamic {
		#if neko
			neko.Lib.rethrow(any);
		#elseif php
			php.Lib.rethrow(any);
		#elseif cpp
			cpp.Lib.rethrow(any);
		#else
			throw any;
		#end
		return any;
	}
>>>>>>> f67e782f
}<|MERGE_RESOLUTION|>--- conflicted
+++ resolved
@@ -1,206 +1,127 @@
-package tink.core;
-
-import tink.core.Outcome;
-import haxe.CallStack;
-
-typedef Pos = 
-  #if macro
-    haxe.macro.Expr.Position;
-  #else
-    haxe.PosInfos;
-  #end
-
-//TODO: there's huge overlap with haxe.macro.Error
-typedef Error = TypedError<Dynamic>;
-
-@:enum abstract ErrorCode(Int) from Int to Int {
-  var BadRequest = 400;
-  var Unauthorized = 401;
-  var PaymentRequired = 402;
-  var Forbidden = 403;
-  var NotFound = 404;
-  var MethodNotAllowed = 405;
-  var Gone = 410;
-  var NotAcceptable = 406;
-  var Timeout = 408;
-  var Conflict = 409;
-  var OutOfRange = 416;
-  var ExpectationFailed = 417;
-  var I_am_a_Teapot = 418;
-  var AuthenticationTimeout = 419;
-  var UnprocessableEntity = 422;
-
-  var InternalError = 500;
-  var NotImplemented = 501;
-  var ServiceUnavailable = 503;
-  var InsufficientStorage = 507;
-  var BandwidthLimitExceeded = 509;
-
-}
-
-class TypedError<T> {
-<<<<<<< HEAD
-  public var message(default, null):String;//It might make sense for the message to be lazy
-  public var code(default, null):ErrorCode;
-  public var data(default, null):T;
-  public var pos(default, null):Null<Pos>;
-  
-  public function new(?code:ErrorCode = InternalError, message, ?pos) {
-    this.code = code;
-    this.message = message;
-    this.pos = pos;
-  }
-  function printPos()
-    return
-      #if macro
-        Std.string(pos);
-      #else
-        pos.className+'.'+pos.methodName+':'+pos.lineNumber;
-      #end
-      
-  @:keep public function toString() {
-    var ret = 'Error#$code: $message';
-    if (pos != null)
-      ret += " "+printPos();
-    return ret;
-  }
-  
-  @:keep public function throwSelf():Dynamic
-    return
-      #if macro
-        #if tink_macro
-          tink.macro.Positions.error(pos, message);
-        #else
-          haxe.macro.Context.error(message, if (pos == null) haxe.macro.Context.currentPos() else pos);
-        #end
-      #else
-        rethrow(this);
-      #end
-    
-  static public function withData(?code:ErrorCode, message:String, data:Dynamic, ?pos:Pos):Error {
-    return typed(code, message, data, pos);
-  }
-  
-  static public function typed<A>(?code:ErrorCode, message:String, data:A, ?pos:Pos):TypedError<A> {
-    var ret = new TypedError(code, message, pos);
-    ret.data = data;
-    return ret;
-  }
-  
-  static public function catchExceptions<A>(f:Void->A, ?report:Dynamic->Error)
-    return
-      try 
-        Success(f())
-      catch (e:Error)
-        Failure(e)
-      catch (e:Dynamic)
-        Failure(
-          if (report == null)
-            Error.withData('Unexpected Error', e)
-          else
-            report(e)
-        );    
-  
-  static public function reporter(?code:ErrorCode, message:String, ?pos:Pos):Dynamic->Error 
-    return 
-      function (e:Dynamic) return Error.withData(code, message, e, pos);
-      
-  static public inline function rethrow(any:Dynamic):Dynamic {
-    #if neko
-      neko.Lib.rethrow(any);
-    #elseif php
-      php.Lib.rethrow(any);
-    #elseif cpp
-      cpp.Lib.rethrow(any);
-    #else
-      throw any;
-    #end
-    return any;
-  }
-=======
-	public var message(default, null):String;//It might make sense for the message to be lazy
-	public var code(default, null):ErrorCode;
-	public var data(default, null):T;
-	public var pos(default, null):Null<Pos>;
-	public var callStack(default, null):Array<StackItem>;
-	public var exceptionStack(default, null):Array<StackItem>;
-	
-	public function new(?code:ErrorCode = InternalError, message, ?pos) {
-		this.code = code;
-		this.message = message;
-		this.pos = pos;
-		this.exceptionStack = try CallStack.exceptionStack() catch(e:Dynamic) [];
-		this.callStack = try CallStack.callStack() catch(e:Dynamic) [];
-	}
-	function printPos()
-		return
-			#if macro
-				Std.string(pos);
-			#else
-				pos.className+'.'+pos.methodName+':'+pos.lineNumber;
-			#end
-			
-	@:keep public function toString() {
-		var ret = 'Error#$code: $message';
-		if (pos != null)
-			ret += " "+printPos();
-			
-		if(callStack != null) ret += '\nCall Stack:' + CallStack.toString(callStack);
-		if(exceptionStack != null) ret += '\nException Stack:' + CallStack.toString(exceptionStack);
-		return ret;
-	}
-	
-	@:keep public function throwSelf():Dynamic
-		return
-			#if macro
-				#if tink_macro
-					tink.macro.Positions.error(pos, message);
-				#else
-					haxe.macro.Context.error(message, if (pos == null) haxe.macro.Context.currentPos() else pos);
-				#end
-			#else
-				rethrow(this);
-			#end
-		
-	static public function withData(?code:ErrorCode, message:String, data:Dynamic, ?pos:Pos):Error {
-		return typed(code, message, data, pos);
-	}
-	
-	static public function typed<A>(?code:ErrorCode, message:String, data:A, ?pos:Pos):TypedError<A> {
-		var ret = new TypedError(code, message, pos);
-		ret.data = data;
-		return ret;
-	}
-	
-	static public function catchExceptions<A>(f:Void->A, ?report:Dynamic->Error)
-		return
-			try 
-				Success(f())
-			catch (e:Error)
-				Failure(e)
-			catch (e:Dynamic)
-				Failure(
-					if (report == null)
-						Error.withData('Unexpected Error', e)
-					else
-						report(e)
-				);		
-	
-	static public function reporter(?code:ErrorCode, message:String, ?pos:Pos):Dynamic->Error 
-		return 
-			function (e:Dynamic) return Error.withData(code, message, e, pos);
-			
-	static public inline function rethrow(any:Dynamic):Dynamic {
-		#if neko
-			neko.Lib.rethrow(any);
-		#elseif php
-			php.Lib.rethrow(any);
-		#elseif cpp
-			cpp.Lib.rethrow(any);
-		#else
-			throw any;
-		#end
-		return any;
-	}
->>>>>>> f67e782f
+package tink.core;
+
+import tink.core.Outcome;
+import haxe.CallStack;
+
+typedef Pos = 
+  #if macro
+    haxe.macro.Expr.Position;
+  #else
+    haxe.PosInfos;
+  #end
+
+//TODO: there's huge overlap with haxe.macro.Error
+typedef Error = TypedError<Dynamic>;
+
+@:enum abstract ErrorCode(Int) from Int to Int {
+  var BadRequest = 400;
+  var Unauthorized = 401;
+  var PaymentRequired = 402;
+  var Forbidden = 403;
+  var NotFound = 404;
+  var MethodNotAllowed = 405;
+  var Gone = 410;
+  var NotAcceptable = 406;
+  var Timeout = 408;
+  var Conflict = 409;
+  var OutOfRange = 416;
+  var ExpectationFailed = 417;
+  var I_am_a_Teapot = 418;
+  var AuthenticationTimeout = 419;
+  var UnprocessableEntity = 422;
+
+  var InternalError = 500;
+  var NotImplemented = 501;
+  var ServiceUnavailable = 503;
+  var InsufficientStorage = 507;
+  var BandwidthLimitExceeded = 509;
+
+}
+
+class TypedError<T> {
+  public var message(default, null):String;//It might make sense for the message to be lazy
+  public var code(default, null):ErrorCode;
+  public var data(default, null):T;
+  public var pos(default, null):Null<Pos>;
+  public var callStack(default, null):Array<StackItem>;
+  public var exceptionStack(default, null):Array<StackItem>;
+  
+  public function new(?code:ErrorCode = InternalError, message, ?pos) {
+    this.code = code;
+    this.message = message;
+    this.pos = pos;
+    this.exceptionStack = try CallStack.exceptionStack() catch(e:Dynamic) [];
+    this.callStack = try CallStack.callStack() catch(e:Dynamic) [];
+  }
+  function printPos()
+    return
+      #if macro
+        Std.string(pos);
+      #else
+        pos.className+'.'+pos.methodName+':'+pos.lineNumber;
+      #end
+      
+  @:keep public function toString() {
+    var ret = 'Error#$code: $message';
+    if (pos != null)
+      ret += " "+printPos();
+    if(callStack != null)
+      ret += '\nCall Stack:' + CallStack.toString(callStack);
+    if(exceptionStack != null)
+      ret += '\nException Stack:' + CallStack.toString(exceptionStack);
+    return ret;
+  }
+  
+  @:keep public function throwSelf():Dynamic
+    return
+      #if macro
+        #if tink_macro
+          tink.macro.Positions.error(pos, message);
+        #else
+          haxe.macro.Context.error(message, if (pos == null) haxe.macro.Context.currentPos() else pos);
+        #end
+      #else
+        rethrow(this);
+      #end
+    
+  static public function withData(?code:ErrorCode, message:String, data:Dynamic, ?pos:Pos):Error {
+    return typed(code, message, data, pos);
+  }
+  
+  static public function typed<A>(?code:ErrorCode, message:String, data:A, ?pos:Pos):TypedError<A> {
+    var ret = new TypedError(code, message, pos);
+    ret.data = data;
+    return ret;
+  }
+  
+  static public function catchExceptions<A>(f:Void->A, ?report:Dynamic->Error)
+    return
+      try 
+        Success(f())
+      catch (e:Error)
+        Failure(e)
+      catch (e:Dynamic)
+        Failure(
+          if (report == null)
+            Error.withData('Unexpected Error', e)
+          else
+            report(e)
+        );    
+  
+  static public function reporter(?code:ErrorCode, message:String, ?pos:Pos):Dynamic->Error 
+    return 
+      function (e:Dynamic) return Error.withData(code, message, e, pos);
+      
+  static public inline function rethrow(any:Dynamic):Dynamic {
+    #if neko
+      neko.Lib.rethrow(any);
+    #elseif php
+      php.Lib.rethrow(any);
+    #elseif cpp
+      cpp.Lib.rethrow(any);
+    #else
+      throw any;
+    #end
+    return any;
+  }
 }